--- conflicted
+++ resolved
@@ -1,81 +1,14 @@
 #!/bin/bash
 set -e
 
-<<<<<<< HEAD
-cat <<'BANNER'
-░█▀█░█▀█░▀█▀░▀█▀░█░█░█░█░█▀█░▀█▀░█▀▀░█▀▄
-░█▀█░█░█░░█░░░█░░█▀█░█░█░█░█░░█░░█▀▀░█▀▄
-░▀░▀░▀░▀░░▀░░▀▀▀░▀░▀░▀▀▀░▀░▀░░▀░░▀▀▀░▀░▀
-BANNER
-echo "AntiHunter Flasher"
-echo "=================="
-
-FIRMWARES=(
-  "AntiHunter S3 Mesh v2:https://github.com/lukeswitz/AntiHunter/raw/refs/heads/main/Dist/antihunter_s3_mesh_v2.bin"
-  "AntiHunter S3 v1:https://github.com/lukeswitz/AntiHunter/raw/refs/heads/main/Dist/antihunter_s3_v1.bin"
-=======
 # Variables
 ESPTOOL_REPO="https://github.com/alphafox02/esptool"
 FIRMWARE_OPTIONS=(
     "AntiHunter - v1:https://github.com/lukeswitz/AntiHunter/raw/refs/heads/main/Dist/antihunter_s3_v1.bin"
     "AntiHunter Mesh - v2:https://github.com/lukeswitz/AntiHunter/raw/refs/heads/main/Dist/antihunter_s3_mesh_v2.bin"
->>>>>>> 5f8531f0
 )
 ESPTOOL_DIR="esptool"
 
-<<<<<<< HEAD
-# Detect OS
-detect_os() {
-  if [[ "$OSTYPE" == "darwin"* ]]; then
-    echo "macos"
-  elif [[ "$OSTYPE" == "linux-gnu"* ]]; then
-    echo "linux"  
-  else
-    echo "windows"
-  fi
-}
-
-OS=$(detect_os)
-echo "OS: $OS"
-
-# Install deps
-case "$OS" in
-  linux)
-    if ! command -v python3 >/dev/null; then
-      sudo apt-get update && sudo apt-get install -y python3 python3-pip curl
-    fi
-    ;;
-  macos)  
-    if ! command -v brew >/dev/null; then
-      /bin/bash -c "$(curl -fsSL https://raw.githubusercontent.com/Homebrew/install/HEAD/install.sh)"
-      eval "$(/opt/homebrew/bin/brew shellenv)" 2>/dev/null || eval "$(/usr/local/bin/brew shellenv)"
-    fi
-    if ! command -v python3 >/dev/null; then
-      brew install python
-    fi
-    ;;
-esac
-
-# Install esptool
-if ! python3 -m esptool --help >/dev/null 2>&1; then
-  python3 -m pip install --user esptool
-fi
-
-# Find devices
-find_devices() {
-  case "$OS" in
-    linux) ls /dev/ttyUSB* /dev/ttyACM* 2>/dev/null || true ;;
-    macos) ls /dev/cu.* 2>/dev/null | grep -E 'usb|serial' || true ;;
-  esac  
-}
-
-# Select firmware
-echo "Select firmware:"
-select opt in "${FIRMWARES[@]}"; do
-  FIRMWARE_NAME="${opt%%:*}"
-  FIRMWARE_URL="${opt#*:}"
-  break
-=======
 # PlatformIO Config Values
 MONITOR_SPEED=115200
 UPLOAD_SPEED=115200
@@ -132,7 +65,6 @@
 for i in "${!FIRMWARE_OPTIONS[@]}"; do
     echo "$((i+1)). ${FIRMWARE_OPTIONS[$i]%%:*}"
     options_array[i]="${FIRMWARE_OPTIONS[$i]%%:*}"
->>>>>>> 5f8531f0
 done
 echo ""
 
@@ -154,52 +86,6 @@
         echo "Downloading fresh $firmware_choice firmware..."
         curl -fLo "$FIRMWARE_FILE" "$FIRMWARE_URL" || { echo "Error downloading firmware. Please check the URL and your connection."; exit 1; }
 
-<<<<<<< HEAD
-# Download
-FIRMWARE_FILE=$(basename "$FIRMWARE_URL")
-curl -fL -o "$FIRMWARE_FILE" "$FIRMWARE_URL"
-
-# Find devices and create array using bash 3.2 compatible method
-devices=$(find_devices)
-if [ -z "$devices" ]; then
-  echo "No devices found"
-  exit 1
-fi
-
-echo "Devices:"
-# Use bash 3.2 compatible array creation
-device_array=()
-i=1
-while IFS= read -r device; do
-  echo "$i. $device"
-  device_array[i]="$device"
-  i=$((i+1))
-done < <(echo "$devices")
-device_count=$((i-1))
-
-# Select device
-read -p "Select device number: " choice
-if [[ "$choice" -ge 1 ]] && [[ "$choice" -le "$device_count" ]]; then
-  PORT="${device_array[$choice]}"
-else
-  echo "Invalid choice"
-  exit 1
-fi
-
-# Flash
-echo "Flashing to $PORT..."
-python3 -m esptool \
-  --chip auto \
-  --port "$PORT" \
-  --baud 115200 \
-  --before default_reset \
-  --after hard_reset \
-  write_flash -z \
-  --flash_mode dio \
-  --flash_freq 80m \
-  --flash_size detect \
-  0x10000 "$FIRMWARE_FILE"
-=======
         break
     else
         echo "Invalid selection. Please enter a number between 1 and ${#FIRMWARE_OPTIONS[@]}."
@@ -269,7 +155,5 @@
 
 cd ..
 rm -f "$FIRMWARE_FILE"
->>>>>>> 5f8531f0
 
-echo "Done!"
-rm -f "$FIRMWARE_FILE"+echo "Done."